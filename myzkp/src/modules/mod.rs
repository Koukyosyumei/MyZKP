--- conflicted
+++ resolved
@@ -1,9 +1,5 @@
 pub mod algebra;
 pub mod arithmetization;
-<<<<<<< HEAD
-pub mod zksnark;
-pub mod zkstark;
-=======
 pub mod das;
 pub mod zksnark;
->>>>>>> cc5b4145
+pub mod zkstark;