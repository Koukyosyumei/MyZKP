[package]
name = "myzkp"
version = "0.1.0"
edition = "2021"

[dependencies]
num-bigint = { version = "0.4", features = ["rand", "serde"] }
num-traits = "0.2"
rand = "0.8.5"
lazy_static = "1.4.0"
paste = "1.0.15"
serde = { version = "1.0.27", features = ["derive"] }
blake2 = "0.10.6"
<<<<<<< HEAD
sha3 = "0.10.6"
bincode = "1.3.3"
=======
sha2 = "0.10.8"
>>>>>>> cc5b4145

[profile.test]
opt-level = 3

[profile.dev]
opt-level = 3

[profile.bench]
opt-level = 3

[profile.release] 
debug = false<|MERGE_RESOLUTION|>--- conflicted
+++ resolved
@@ -11,12 +11,8 @@
 paste = "1.0.15"
 serde = { version = "1.0.27", features = ["derive"] }
 blake2 = "0.10.6"
-<<<<<<< HEAD
 sha3 = "0.10.6"
 bincode = "1.3.3"
-=======
-sha2 = "0.10.8"
->>>>>>> cc5b4145
 
 [profile.test]
 opt-level = 3
